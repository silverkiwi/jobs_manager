--- conflicted
+++ resolved
@@ -1,8 +1,3 @@
-<<<<<<< HEAD
-# workflow/xero/sync.py
-from decimal import Decimal
-=======
->>>>>>> f627b2d3
 import logging
 import time
 from datetime import date, datetime, timedelta
@@ -21,12 +16,7 @@
 from workflow.api.xero.xero import api_client, get_tenant_id
 from workflow.models import XeroJournal
 from workflow.models.client import Client
-<<<<<<< HEAD
-from workflow.models.invoice import Bill, Invoice, CreditNote
-from workflow.models.quote import Quote
-=======
 from workflow.models.invoice import Bill, CreditNote, Invoice
->>>>>>> f627b2d3
 from workflow.models.xero_account import XeroAccount
 from workflow.tasks import sync_client_task
 
