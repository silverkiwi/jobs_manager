import uuid
from django.contrib.messages import get_messages


def extract_messages(request):
    """
    Extracts messages from the request object and returns them as a list of
    dictionaries.
    Each dictionary contains the message level tag and the message text.

    Args:
        request: The HTTP request object containing the messages

    Returns:
        list: A list of dictionaries, where each dictionary has:
            - level (str): The message level tag (e.g. 'info', 'error')
            - message (str): The message text
    """

    return [
        {"level": message.level_tag, "message": message.message}
        for message in get_messages(request)
    ]


def get_rate_type_label(multiplier):
    """
    Converts a pay rate multiplier to its corresponding label.

    Args:
        multiplier (float or str): The pay rate multiplier value (0.0, 1.0, 1.5, or 2.0)

    Returns:
        str: The label corresponding to the multiplier:
            - 'Unpaid' for 0.0
            - 'Ord' (Ordinary) for 1.0
            - 'Ovt' (Overtime) for 1.5
            - 'Dt' (Double Time) for 2.0
            - 'Ord' as default for any other value

    Examples:
        >>> get_rate_type_label(1.5)
        'Ovt'
        >>> get_rate_type_label(0.0)
        'Unpaid'
    """

    rate_map = {0.0: "Unpaid", 1.0: "Ord", 1.5: "Ovt", 2.0: "Dt"}

    return rate_map.get(float(multiplier), "Ord")  # Default to 'Ord' if not found


def get_jobs_data(related_jobs):
    """
    Retrieves and formats job data for the given related jobs.

    Args:
        related_jobs (set): A set of Job objects

    Returns:
        list: A list of dictionaries, where each dictionary contains job data:
            - id (str): The job ID
            - job_number (str): The job number
            - name (str): The job name
            - job_display_name (str): The job display name
            - client_name (str): The client name
            - charge_out_rate (float): The charge out rate
    """
    from workflow.models import Job

    jobs = Job.objects.filter(id__in=related_jobs).select_related(
        "client", "latest_estimate_pricing", "latest_reality_pricing"
    )

    job_data = []
    for job in jobs:
        job_data.append(
            {
                "id": str(job.id),
                "job_number": job.job_number,
                "name": job.name,
                "job_display_name": str(job),
                "estimated_hours": (
                    job.latest_estimate_pricing.total_hours
                    if job.latest_estimate_pricing
                    else 0
                ),
                "hours_spent": (
                    job.latest_reality_pricing.total_hours
                    if job.latest_reality_pricing
                    else 0
                ),
                "client_name": job.client.name if job.client else "NO CLIENT!?",
                "charge_out_rate": float(job.charge_out_rate),
                "job_status": job.status,
            }
        )
    return job_data


def get_excluded_staff():
    """
    Retrieves the IDs of staff members who are excluded from the scheduling system.

    Returns:
        list: A list of staff IDs (as strings) who are excluded from the scheduling system
    """
    # Static list of excluded staff IDs
    static_excluded_ids = [
        "a9bd99fa-c9fb-43e3-8b25-578c35b56fa6",
        "b50dd08a-58ce-4a6c-b41e-c3b71ed1d402",
        "d335acd4-800e-517a-8ff4-ba7aada58d14",
        "e61e2723-26e1-5d5a-bd42-bbd318ddef81",
    ]
    
    # Delaying database query execution
    from django.apps import apps
    from django.db.utils import ProgrammingError, OperationalError
    
    if apps.ready:
<<<<<<< HEAD
        try:
            # Get the Staff model dynamically only when needed
            # This is so the installation process can run without the database being ready
            from workflow.models import Staff
            dynamic_excluded_ids = [
                str(staff.id) for staff in Staff.objects.filter(ims_payroll_id__isnull=True)
            ]
            return static_excluded_ids + dynamic_excluded_ids
        except (ProgrammingError, OperationalError):
            # If the table doesn't exist yet (during migrations), return only static IDs
            return static_excluded_ids
=======
        Staff = apps.get_model("workflow", "Staff")
        dynamic_excluded_ids =  []
        for staff in Staff.objects.all():
            try:
                uuid.UUID(staff.ims_payroll_id)
            except ValueError:
                dynamic_excluded_ids.append(staff.ims_payroll_id)
        return static_excluded_ids + dynamic_excluded_ids
>>>>>>> 7ecff704
    
    # Return only static IDs if apps are not ready
    return static_excluded_ids<|MERGE_RESOLUTION|>--- conflicted
+++ resolved
@@ -118,7 +118,6 @@
     from django.db.utils import ProgrammingError, OperationalError
     
     if apps.ready:
-<<<<<<< HEAD
         try:
             # Get the Staff model dynamically only when needed
             # This is so the installation process can run without the database being ready
@@ -130,16 +129,6 @@
         except (ProgrammingError, OperationalError):
             # If the table doesn't exist yet (during migrations), return only static IDs
             return static_excluded_ids
-=======
-        Staff = apps.get_model("workflow", "Staff")
-        dynamic_excluded_ids =  []
-        for staff in Staff.objects.all():
-            try:
-                uuid.UUID(staff.ims_payroll_id)
-            except ValueError:
-                dynamic_excluded_ids.append(staff.ims_payroll_id)
-        return static_excluded_ids + dynamic_excluded_ids
->>>>>>> 7ecff704
     
     # Return only static IDs if apps are not ready
     return static_excluded_ids