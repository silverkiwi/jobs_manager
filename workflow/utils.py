def extract_messages(request):
    """
    Extracts messages from the request object and returns them as a list of dictionaries.
    Each dictionary contains the message level tag and the message text.

    Args:
        request: The HTTP request object containing the messages

    Returns:
        list: A list of dictionaries, where each dictionary has:
            - level (str): The message level tag (e.g. 'info', 'error')
            - message (str): The message text
    """
    from django.contrib.messages import get_messages

    return [
        {"level": message.level_tag, "message": message.message}
        for message in get_messages(request)
    ]


def get_rate_type_label(multiplier):
    """
    Converts a pay rate multiplier to its corresponding label.

    Args:
        multiplier (float or str): The pay rate multiplier value (0.0, 1.0, 1.5, or 2.0)

    Returns:
        str: The label corresponding to the multiplier:
            - 'Unpaid' for 0.0
            - 'Ord' (Ordinary) for 1.0
            - 'Ovt' (Overtime) for 1.5
            - 'Dt' (Double Time) for 2.0
            - 'Ord' as default for any other value

    Examples:
        >>> get_rate_type_label(1.5)
        'Ovt'
        >>> get_rate_type_label(0.0)
        'Unpaid'
    """

    rate_map = {0.0: "Unpaid", 1.0: "Ord", 1.5: "Ovt", 2.0: "Dt"}

    return rate_map.get(float(multiplier), "Ord")  # Default to 'Ord' if not found


def get_jobs_data(related_jobs):
    """
    Retrieves and formats job data for the given related jobs.

    Args:
        related_jobs (set): A set of Job objects

    Returns:
        list: A list of dictionaries, where each dictionary contains job data:
            - id (str): The job ID
            - job_number (str): The job number
            - name (str): The job name
            - job_display_name (str): The job display name
            - client_name (str): The client name
            - charge_out_rate (float): The charge out rate
    """
    from workflow.models import Job

    jobs = Job.objects.filter(id__in=related_jobs).select_related(
        "client", "latest_estimate_pricing", "latest_reality_pricing"
    )

    job_data = []
    for job in jobs:
<<<<<<< HEAD
        job_data.append({
            "id": str(job.id),
            "job_number": job.job_number,
            "name": job.name,
            "job_display_name": str(job),
            "estimated_hours": job.latest_estimate_pricing.total_hours if job.latest_estimate_pricing else 0,
            "hours_spent": job.latest_reality_pricing.total_hours if job.latest_reality_pricing else 0,
            "client_name": job.client.name if job.client else "NO CLIENT!?",
            "charge_out_rate": float(job.charge_out_rate),
            "job_status": job.status
        })
    return job_data
=======
        job_data.append(
            {
                "id": str(job.id),
                "job_number": job.job_number,
                "name": job.name,
                "job_display_name": str(job),
                "estimated_hours": (
                    job.latest_estimate_pricing.total_hours
                    if job.latest_estimate_pricing
                    else 0
                ),
                "hours_spent": (
                    job.latest_reality_pricing.total_hours
                    if job.latest_reality_pricing
                    else 0
                ),
                "client_name": job.client.name if job.client else "NO CLIENT!?",
                "charge_out_rate": float(job.charge_out_rate),
                "job_status": job.status,
            }
        )
    return job_data


def serialize_time_entry(entry):
    """
    Serializes a time entry object into a dictionary format.

    Args:
        entry: The time entry object to serialize

    Returns:
        dict: A dictionary containing the serialized time entry data:
    """
    return {
        "id": str(entry.id),
        "job_pricing_id": str(entry.job_pricing.id),
        "job_number": entry.job_pricing.job.job_number,
        "job_name": entry.job_pricing.job.name,
        "hours": float(entry.hours),
        "description": entry.description,
        "is_billable": entry.is_billable,
        "notes": entry.note,
        "rate_multiplier": float(entry.wage_rate_multiplier),
        "charge_out_rate": float(entry.charge_out_rate),
        "timesheet_date": entry.date.strftime("%Y-%m-%d"),
        "hours_spent": entry.job_pricing.total_hours,
        "estimated_hours": (
            entry.job_pricing.job.latest_estimate_pricing.total_hours
            if entry.job_pricing.job.latest_estimate_pricing
            else 0
        ),
    }
>>>>>>> e13b9af9
<|MERGE_RESOLUTION|>--- conflicted
+++ resolved
@@ -70,20 +70,6 @@
 
     job_data = []
     for job in jobs:
-<<<<<<< HEAD
-        job_data.append({
-            "id": str(job.id),
-            "job_number": job.job_number,
-            "name": job.name,
-            "job_display_name": str(job),
-            "estimated_hours": job.latest_estimate_pricing.total_hours if job.latest_estimate_pricing else 0,
-            "hours_spent": job.latest_reality_pricing.total_hours if job.latest_reality_pricing else 0,
-            "client_name": job.client.name if job.client else "NO CLIENT!?",
-            "charge_out_rate": float(job.charge_out_rate),
-            "job_status": job.status
-        })
-    return job_data
-=======
         job_data.append(
             {
                 "id": str(job.id),
@@ -106,35 +92,3 @@
             }
         )
     return job_data
-
-
-def serialize_time_entry(entry):
-    """
-    Serializes a time entry object into a dictionary format.
-
-    Args:
-        entry: The time entry object to serialize
-
-    Returns:
-        dict: A dictionary containing the serialized time entry data:
-    """
-    return {
-        "id": str(entry.id),
-        "job_pricing_id": str(entry.job_pricing.id),
-        "job_number": entry.job_pricing.job.job_number,
-        "job_name": entry.job_pricing.job.name,
-        "hours": float(entry.hours),
-        "description": entry.description,
-        "is_billable": entry.is_billable,
-        "notes": entry.note,
-        "rate_multiplier": float(entry.wage_rate_multiplier),
-        "charge_out_rate": float(entry.charge_out_rate),
-        "timesheet_date": entry.date.strftime("%Y-%m-%d"),
-        "hours_spent": entry.job_pricing.total_hours,
-        "estimated_hours": (
-            entry.job_pricing.job.latest_estimate_pricing.total_hours
-            if entry.job_pricing.job.latest_estimate_pricing
-            else 0
-        ),
-    }
->>>>>>> e13b9af9
