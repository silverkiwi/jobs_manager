from decimal import Decimal
import logging
import time
from datetime import date, datetime, timedelta
from uuid import UUID

from django.core.cache import cache
from django.core.exceptions import MultipleObjectsReturned, ObjectDoesNotExist
from django.db import models, transaction
from django.db.utils import IntegrityError
from django.utils import timezone
from django.conf import settings

from xero_python.accounting import AccountingApi
from xero_python.exceptions.http_status_exceptions import RateLimitException
from apps.workflow.utils import get_machine_id
from apps.workflow.models import CompanyDefaults
from apps.workflow.api.xero.reprocess_xero import (
    set_client_fields,
    set_invoice_or_bill_fields,
    set_journal_fields,
)
from apps.workflow.api.xero.xero import (
    api_client,
    get_tenant_id,
    get_token,
    get_xero_items,
)
from apps.workflow.models import (
    XeroJournal,
    XeroAccount
)

from apps.accounting.models import (
    Quote,
    Bill,
    CreditNote,
    Invoice
)

from apps.purchasing.models import PurchaseOrder, PurchaseOrderLine, Stock

from apps.client.models import Client

logger = logging.getLogger("xero")


def apply_rate_limit_delay(response_headers):
    """
    Applies a dynamic delay based on the 'Retry-After' header returned by Xero.
    This is needed in case we get a 429 error (rate limit exceeded).
    """
    retry_after = int(response_headers.get("Retry-After", 0))
    if retry_after > 0:
        logger.warning(f"Rate limit reached. Retrying after {retry_after} seconds...")
        time.sleep(retry_after)


def sync_xero_data(
    xero_entity_type,  # The entity type as known in Xero's API
    our_entity_type,  # The entity type as known in our system
    xero_api_fetch_function,
    sync_function,
    last_modified_time,
    additional_params=None,
    pagination_mode="single",  # "single", "page", or "offset"
    xero_tenant_id=None,
):
    if pagination_mode not in ("single", "page", "offset"):
        raise ValueError("pagination_mode must be 'single', 'page', or 'offset'")

    if pagination_mode == "offset" and xero_entity_type != "journals":
        raise TypeError("We only support journals for offset currently")

    if xero_tenant_id is None:
        xero_tenant_id = get_tenant_id()

    # Determine if running in production based on machine ID
    current_machine_id = get_machine_id()
    is_production = (
        current_machine_id is not None
        and current_machine_id == settings.PRODUCTION_MACHINE_ID
    )

    # Check if running in production and not using the production tenant ID
    if is_production and xero_tenant_id != settings.PRODUCTION_XERO_TENANT_ID:
        logger.warning(
            f"Attempted to sync Xero data in production with non-production tenant ID: {xero_tenant_id}. Aborting sync."
        )
        yield {
            "datetime": timezone.now().isoformat(),
            "entity": our_entity_type,
            "severity": "warning",
            "message": f"Sync aborted: Attempted to sync in production with non-production tenant ID: {xero_tenant_id}",
            "progress": 0.0,
            "lastSync": last_modified_time,
        }
        return  # Abort the sync

    logger.info(
        "Starting sync for %s, mode=%s, since=%s",
        our_entity_type,
        pagination_mode,
        last_modified_time,
    )

    yield {
        "datetime": timezone.now().isoformat(),
        "entity": our_entity_type,
        "severity": "info",
        "message": f"Starting sync for {our_entity_type} since {last_modified_time}",
        "progress": 0.0,
        "lastSync": last_modified_time,
    }

    offset = 0
    page = 1
    page_size = 100 
    total_processed = 0
    total_items = None
    current_batch_start = 0

    base_params = {
        "if_modified_since": last_modified_time,
        "xero_tenant_id": xero_tenant_id,
    }

    if xero_api_fetch_function == get_xero_items:
        base_params.pop(
            "xero_tenant_id", None
        )  # Bug workaround: get_xero_items does not support tenant ID

    # Only add pagination parameters for supported endpoints
    if pagination_mode == "page" and xero_entity_type not in ["quotes", "accounts"]:
        # Page mode uses UpdatedDateUTC ordering for consistent incremental fetching.
        base_params.update({"page_size": page_size, "order": "UpdatedDateUTC ASC"})

    if additional_params:
        base_params.update(additional_params)

    while True:
        # Prepare the API parameters for this iteration.
        params = dict(base_params)
        if pagination_mode == "offset":
            params["offset"] = offset
        elif pagination_mode == "page":
            params["page"] = page

        try:
            # Fetch the entities from the API based on the prepared parameters.
            logger.debug(
                f"Making API call for {xero_entity_type} with params: {params}"
            )
            entities = xero_api_fetch_function(**params)
            if entities is None:
                logger.error(f"API call returned None for {xero_entity_type}")
                raise ValueError(f"API call returned None for {xero_entity_type}")
            # Extract the relevant data. For some entities (like 'items'), the API directly returns a list.
            # For others (like 'accounts'), it returns an object with an attribute containing the list.
            if isinstance(entities, list):
                logger.warning(
                    "Xero entities is a list, using it directly! Workaround fo Xero Items"
                )
                items = entities
            else:
                items = getattr(entities, xero_entity_type)

            if not items:
                logger.info("No items to sync.")
                yield {
                    "datetime": timezone.now().isoformat(),
                    "entity": our_entity_type,
                    "severity": "info",
                    "message": "No items to sync",
                    "progress": 1.0,
                    "lastSync": timezone.now().isoformat(),
                }
                return

            # Get total items for progress tracking
            match xero_entity_type:
                case entity if entity in [
                    "contacts",
                    "invoices",
                    "credit_notes",
                    "purchase_orders",
                ]:
                    total_items = entities.pagination.item_count
                    yield {
                        "datetime": timezone.now().isoformat(),
                        "entity": our_entity_type,
                        "severity": "info",
                        "message": f"Found {total_items} {our_entity_type} to sync",
                        "progress": 0.0,
                        "totalItems": total_items,
                    }
                case "accounts":
                    total_items = len(items)  # For accounts, we get all items at once
                    yield {
                        "datetime": timezone.now().isoformat(),
                        "entity": our_entity_type,
                        "severity": "info",
                        "message": f"Found {total_items} accounts to sync",
                        "progress": 0.0,
                        "totalItems": total_items,
                    }
                case "journals":
                    total_items = len(items)  # For journals, we get all items at once
                    yield {
                        "datetime": timezone.now().isoformat(),
                        "entity": our_entity_type,
                        "severity": "info",
                        "message": f"Found {total_items} journals to sync",
                        "progress": 0.0,
                        "totalItems": total_items,
                    }
                case "quotes":
                    total_items = len(items)  # For quotes, we get all items at once
                    yield {
                        "datetime": timezone.now().isoformat(),
                        "entity": our_entity_type,
                        "severity": "info",
                        "message": f"Found {total_items} quotes to sync",
                        "progress": 0.0,
                        "totalItems": total_items,
                    }
                case "items":
                    total_items = len(items)
                    yield {
                        "datetime": timezone.now().isoformat(),
                        "entity": our_entity_type,
                        "severity": "info",
                        "message": f"Found {total_items} items to sync",
                        "progress": 0.0,
                        "totalItems": total_items,
                    }
                case _:
                    raise ValueError(f"Unexpected entity type: {xero_entity_type}")

            # Process the current batch of items
            try:
                sync_function(items)
                total_processed += len(items)

                # Calculate progress based on entity type
                progress = None
                if total_items:
                    progress = min(
                        total_processed / total_items, 0.99
                    )  # Cap at 99% until complete

                # Prepare progress message based on entity type
                match xero_entity_type:
                    case "journals":
                        current_batch_end = max(item.journal_number for item in items)
                        message = f"Processed journals {current_batch_start} to {current_batch_end}"
                    case entity if entity in [
                        "contacts",
                        "invoices",
                        "credit_notes",
                        "purchase_orders",
                    ]:
                        message = f"Processed {total_processed} of {total_items} {our_entity_type}"
                    case "quotes":
                        message = f"Processed {total_processed} of {total_items} quotes"
                    case "accounts":
                        message = (
                            f"Processed {total_processed} of {total_items} accounts"
                        )
                    case "items":
                        message = f"Processed {total_processed} of {total_items} items"
                    case _:
                        raise ValueError(f"Unexpected entity type: {xero_entity_type}")

                yield {
                    "datetime": timezone.now().isoformat(),
                    "entity": our_entity_type,
                    "severity": "info",
                    "message": message,
                    "progress": progress,
                    "lastSync": timezone.now().isoformat(),
                    "processedCount": total_processed,
                    "totalCount": total_items,
                }

            except Exception as e:
                logger.error(f"Error in sync function for {our_entity_type}: {str(e)}")
                yield {
                    "datetime": timezone.now().isoformat(),
                    "entity": our_entity_type,
                    "severity": "error",
                    "message": f"Error processing {our_entity_type}: {str(e)}",
                    "progress": None,
                    "lastSync": last_modified_time,
                }
                raise

            # Update parameters to ensure progress in pagination.
            if pagination_mode == "page":
                # Increment page for page mode.
                page += 1
            elif pagination_mode == "offset":
                # Use JournalNumber for offset progression for journals.
                max_journal_number = max(item.journal_number for item in items)
                offset = max_journal_number + 1

            # Terminate if last batch was smaller than page size or if it's accounts
            if len(items) < page_size or pagination_mode == "single":
                logger.info("Finished processing all items.")
                yield {
                    "datetime": timezone.now().isoformat(),
                    "entity": our_entity_type,
                    "severity": "info",
                    "message": f"Completed sync of {total_processed} {our_entity_type}",
                    "progress": 1.0,
                    "lastSync": timezone.now().isoformat(),
                    "processedCount": total_processed,
                    "totalCount": total_items,
                }
                break
            else:
                # Avoid hitting API rate limits
                time.sleep(5)

        except RateLimitException as e:
            # Use the apply_rate_limit_delay function to handle rate limiting
            logger.warning(
                f"Rate limit hit when syncing {our_entity_type}. Applying dynamic delay."
            )
            retry_after = int(e.response_headers.get("Retry-After", 0))
            yield {
                "datetime": timezone.now().isoformat(),
                "entity": our_entity_type,
                "severity": "warning",
                "message": f"Rate limit hit, waiting {retry_after} seconds",
                "progress": None,
                "lastSync": last_modified_time,
            }
            apply_rate_limit_delay(e.response_headers)
            # Continue the loop to retry after the delay
            continue


def get_last_modified_time(model):
    """
    Fetch the latest 'last_modified' from the given model, or default to a far past date.
    We use this to see what needs to sync to Xero.  Anything newer than this in Xero
    needs to be synced to us
    """
    last_modified_time = model.objects.aggregate(models.Max("xero_last_modified"))[
        "xero_last_modified__max"
    ]
    if last_modified_time:
        # The handling of milliseconds differs between django and Xero.
        # This simplifies things by simply syncing them again
        last_modified_time = last_modified_time - timedelta(seconds=1)

    if last_modified_time:
        last_modified_str = last_modified_time.isoformat()
    else:
        last_modified_str = "2000-01-01T00:00:00Z"

    logger.info(f"{model.__name__}: Using last_modified_time={last_modified_str}")

    return last_modified_str


def serialise_xero_object(obj):
    if isinstance(obj, (str, int, float, bool, type(None))):
        return obj
    elif isinstance(obj, (datetime, date)):
        return obj.isoformat()
    elif isinstance(obj, UUID):
        return str(obj)
    elif isinstance(obj, (list, tuple)):
        return [serialise_xero_object(item) for item in obj]
    elif isinstance(obj, dict):
        return {key: serialise_xero_object(value) for key, value in obj.items()}
    elif hasattr(obj, "__dict__"):
        return serialise_xero_object(obj.__dict__)
    else:
        return str(obj)


def remove_junk_json_fields(data):
    """We delete currency fields because they're really bulky and repeated on every invoice"""
    exclude_keys = {"_currency_code", "_currency_rate"}

    if isinstance(data, dict):
        # Recursively remove currency fields from the dictionary
        return {
            key: remove_junk_json_fields(value)
            for key, value in data.items()
            if key not in exclude_keys
        }
    elif isinstance(data, list):
        # Recursively apply this function for lists of items
        return [remove_junk_json_fields(item) for item in data]
    else:
        return data  # Base case: return data as-is if it's not a dict or list


def clean_raw_json(data):
    def is_unwanted_field(key, value):
        unwanted_patterns = [
            "_value2member_map_",
            "_generate_next_value_",
            "_member_names_",
            "__objclass__",
        ]
        return any(pattern in key for pattern in unwanted_patterns)

    def recursively_clean(data):
        if isinstance(data, dict):
            return {
                k: recursively_clean(v)
                for k, v in data.items()
                if not is_unwanted_field(k, v)
            }
        elif isinstance(data, list):
            return [recursively_clean(i) for i in data]
        else:
            return data

    return recursively_clean(data)


def get_or_fetch_client_by_contact_id(contact_id, invoice_number=None):
    """
    Get a client by Xero contact_id, fetching it from the API if not found locally.
    Handles merged clients by following the merge chain.
    
    Args:
        contact_id: The Xero contact_id to search for.
        invoice_number: Optional invoice number for logging purposes.

    Returns:
        Client: The final client instance (following any merge chain).

    Raises:
        ValueError: If the client is not found in Xero.
    """
    client = Client.objects.filter(xero_contact_id=contact_id).first()
    if client:
        # If the client exists, return the final client (following merge chain)
        return client.get_final_client()

    entity_ref = (
        f"invoice {invoice_number}" if invoice_number else f"contact ID {contact_id}"
    )

    # Use get_contacts with include_archived=True to ensure we can fetch archived clients
    response = AccountingApi(api_client).get_contacts(
        get_tenant_id(), 
        i_ds=[contact_id],
        include_archived=True
    )
    
    if not response.contacts:
        logger.warning(f"Client not found for {entity_ref}")
        raise ValueError(f"Client not found for {entity_ref}")

    missing_client = response.contacts[0]
    synced_clients = sync_clients([missing_client], sync_back_to_xero=False)
    if not synced_clients:
        logger.warning(f"Client not found for {entity_ref}")
        raise ValueError(f"Client not found for {entity_ref}")
    
    # Return the final client following any merge chain
    return synced_clients[0].get_final_client()


def sync_invoices(invoices):
    """Sync Xero invoices (ACCREC)."""
    for inv in invoices:
        xero_id = getattr(inv, "invoice_id")

        # Retrieve the client for the invoice first
        client = get_or_fetch_client_by_contact_id(
            inv.contact.contact_id, inv.invoice_number
        )

        dirty_raw_json = serialise_xero_object(inv)
        raw_json = clean_raw_json(dirty_raw_json)

        # Retrieve or create the invoice (without saving initially)
        try:
            invoice = Invoice.objects.get(xero_id=xero_id)
            created = False
        except Invoice.DoesNotExist:
            invoice = Invoice(xero_id=xero_id, client=client)
            created = True

        # Update raw_json
        invoice.raw_json = raw_json

        # Set other fields from raw_json using set_invoice_fields
        set_invoice_or_bill_fields(invoice, "INVOICE")

        # Log whether the invoice was created or updated
        if created:
            logger.info(
                f"New invoice added: {invoice.number} "
                f"updated_at={invoice.xero_last_modified}"
            )
        else:
            logger.info(
                f"Updated invoice: {invoice.number} "
                f"updated_at={invoice.xero_last_modified}"
            )


def sync_bills(bills):
    """Sync Xero bills (ACCPAY)."""
    for bill_data in bills:
        xero_id = getattr(bill_data, "invoice_id")
        dirty_raw_json = serialise_xero_object(bill_data)
        raw_json = clean_raw_json(dirty_raw_json)
        bill_number = raw_json["_invoice_number"]
        status = raw_json.get("_status")
        date = raw_json.get("_date")

        if not bill_number:
            logger.warning(
                f"Skipping bill {xero_id} (status={status}, date={date}): missing invoice_number"
            )
            continue

        # Retrieve the client for the bill
        client = get_or_fetch_client_by_contact_id(
            bill_data.contact.contact_id, bill_number
        )

        # Retrieve or create the bill without saving immediately
        try:
            bill = Bill.objects.get(xero_id=xero_id)
            created = False
        except Bill.DoesNotExist:
            bill = Bill(xero_id=xero_id, client=client)
            created = True
            # If the bill does not exist locally AND is deleted in Xero, skip creation
            if bill_data.status == "DELETED":
                logger.info(
                    f"Skipping creation of deleted bill with Xero ID {getattr(bill_data, 'invoice_id', 'N/A')} that does not exist locally."
                )
                continue  # Skip to the next bill

        # Update raw_json and other necessary fields
        bill.raw_json = raw_json

        # Set other fields using set_bill_fields (which also saves the bill)
        set_invoice_or_bill_fields(bill, "BILL")

        # Log whether the bill was created or updated
        if created:
            logger.info(
                f"New bill added: {bill.number} "
                f"updated_at={bill.xero_last_modified}"
            )
        else:
            logger.info(
                f"Updated bill: {bill.number} " f"updated_at={bill.xero_last_modified}"
            )


def sync_items(items_data):
    """Sync Xero Inventory Items to the Stock model."""
    logger.info(f"Starting sync for {len(items_data)} Xero Items.")
    for item_data in items_data:
        xero_id = getattr(item_data, "item_id")

        dirty_raw_json = serialise_xero_object(item_data)
        raw_json = clean_raw_json(dirty_raw_json)

        try:
            stock_item = Stock.objects.get(xero_id=xero_id)
            created = False
        except Stock.DoesNotExist:
            stock_item = Stock(xero_id=xero_id)
            created = True
        except MultipleObjectsReturned:
            # Fail early: Multiple objects for a unique Xero ID indicates a data integrity issue.
            error_msg = f"Multiple Stock items found for Xero ID {xero_id}. This indicates a data integrity issue. Aborting sync for this item."
            logger.error(error_msg)
            raise ValueError(error_msg)  # Fail early

        # Map fields from Xero Item to Stock model
        stock_item.item_code = getattr(
            item_data, "code", ""
        )  # Xero 'Code' to Stock 'item_code'
        stock_item.description = getattr(
            item_data, "name", ""
        )  # Xero 'Name' to Stock 'description'
        stock_item.notes = getattr(
            item_data, "description", ""
        )  # Xero 'Description' to Stock 'notes'

        # Xero Items API does not provide a direct 'quantity on hand'. Default to 0.
        # Actual quantity will be managed through other Xero transactions.
        stock_item.quantity = Decimal("0.00")

        # Handle PurchaseDetails and SalesDetails
        # For new items, prices must be present. For existing, only update if Xero provides a value.
        if (
            item_data.purchase_details
            and item_data.purchase_details.unit_price is not None
        ):
            stock_item.unit_cost = Decimal(str(item_data.purchase_details.unit_price))
        elif created:
            # New stock item is missing a purchase price, default to 0.00
            logger.warning(
                f"New Stock item (Xero ID: {xero_id}) is missing PurchaseDetails.UnitPrice. Defaulting to 0.00."
            )
            stock_item.unit_cost = Decimal("0.00")
        # Else: if not created and unit_price is None, do not update stock_item.unit_cost (preserve existing)

        if item_data.sales_details and item_data.sales_details.unit_price is not None:
            stock_item.retail_rate = Decimal(str(item_data.sales_details.unit_price))
        elif created:
            # New stock item is missing a sale price, default to 0.00
            logger.warning(
                f"New Stock item (Xero ID: {xero_id}) is missing SalesDetails.UnitPrice. Defaulting to 0.00."
            )
            stock_item.retail_rate = Decimal("0.00")
        # Else: if not created and unit_price is None, do not update stock_item.retail_rate (preserve existing)

        # Store raw JSON and last modified date
        stock_item.raw_json = raw_json
        if hasattr(item_data, "updated_date_utc") and item_data.updated_date_utc:
            stock_item.xero_last_modified = item_data.updated_date_utc
        else:
            # Fail early: Xero items should always have an updated_date_utc for sync purposes
            error_msg = f"Xero Item (Xero ID: {xero_id}) is missing updated_date_utc. Aborting sync for this item."
            logger.error(error_msg)
            raise ValueError(error_msg)

        try:
            with transaction.atomic():
                stock_item.save()
                if created:
                    logger.info(
                        f"Created Stock item: {stock_item.description} (Xero ID: {xero_id})"
                    )
                else:
                    logger.info(
                        f"Updated Stock item: {stock_item.description} (Xero ID: {xero_id})"
                    )
        except IntegrityError as e:
            logger.error(f"Integrity error saving Stock item {xero_id}: {e}")
            raise  # Re-raise to fail early
        except Exception as e:
            logger.error(f"Error saving Stock item {xero_id}: {e}", exc_info=True)
            raise  # Re-raise to fail early

    logger.info("Finished syncing Xero Items.")


def sync_credit_notes(notes):
    """Sync Xero credit notes."""
    for note_data in notes:
        xero_id = getattr(note_data, "credit_note_id")
        dirty_raw_json = serialise_xero_object(note_data)
        raw_json = clean_raw_json(dirty_raw_json)
        note_number = raw_json["_credit_note_number"]

        # Retrieve the client for the credit note
        client = get_or_fetch_client_by_contact_id(
            note_data.contact.contact_id, note_number
        )

        # Retrieve or create the credit note without saving immediately
        try:
            note = CreditNote.objects.get(xero_id=xero_id)
            created = False
        except CreditNote.DoesNotExist:
            note = CreditNote(xero_id=xero_id, client=client)
            created = True

        # Update raw_json and other necessary fields
        note.raw_json = raw_json

        # Set other fields using set_invoice_or_bill_fields
        set_invoice_or_bill_fields(note, "CREDIT_NOTE")

        # Log whether the credit note was created or updated
        if created:
            logger.info(
                f"New credit note added: {note.number} "
                f"updated_at={note.xero_last_modified}"
            )
        else:
            logger.info(
                f"Updated credit note: {note.number} "
                f"updated_at={note.xero_last_modified}"
            )

    logger.info("Finished syncing Xero Credit Notes.")


def sync_journals(journals):
    """Sync Xero journals."""
    for jrnl_data in journals:
        xero_id = getattr(jrnl_data, "journal_id")
        dirty_raw_json = serialise_xero_object(jrnl_data)
        raw_json = clean_raw_json(dirty_raw_json)

        # Retrieve the journal_number from raw_json
        journal_number = raw_json["_journal_number"]

        # Retrieve or create the journal without saving immediately
        try:
            journal = XeroJournal.objects.get(xero_id=xero_id)
            created = False
        except XeroJournal.DoesNotExist:
            journal = XeroJournal(xero_id=xero_id)
            created = True

        # Update raw_json
        journal.raw_json = raw_json

        # Set other fields using set_journal_fields
        set_journal_fields(journal)

        # Log whether the journal was created or updated
        if created:
            logger.info(
                f"New journal added: {journal_number} "
                f"updated_at={journal.xero_last_modified}"
            )
        else:
            logger.info(
                f"Updated journal: {journal_number} "
                f"updated_at={journal.xero_last_modified}"
            )


def sync_clients(xero_contacts, sync_back_to_xero=True):
    """
    Sync clients fetched from Xero API.
    Returns a list of Client instances that were created or updated.
    """
    client_instances = []

    for contact_data in xero_contacts:
        xero_contact_id = contact_data.contact_id
        contact_status = contact_data.contact_status
        merged_to_contact_id = getattr(contact_data, "merged_to_contact_id", None)

        # Serialize and clean the JSON received from the API
        raw_json_with_currency = serialise_xero_object(contact_data)
        raw_json = remove_junk_json_fields(raw_json_with_currency)

        client = Client.objects.filter(xero_contact_id=xero_contact_id).first()

        if client:
            client.raw_json = raw_json
            
            # Update archived status if contact is archived
            if contact_status == "ARCHIVED":
                client.xero_archived = True
                
                # If this contact was merged into another, store the Xero ID
                if merged_to_contact_id:
                    client.xero_merged_into_id = merged_to_contact_id
                    logger.info(
                        f"Client {client.name} was merged in Xero into contact {merged_to_contact_id}"
                    )
                    
            set_client_fields(client, new_from_xero=False)
            logger.info(
                f"Updated client: {client.name} "
                f"updated_at={client.xero_last_modified} "
                f"status={contact_status}"
            )
        else:
            client = Client.objects.create(
                xero_contact_id=xero_contact_id,
                xero_last_modified=timezone.now(),
                raw_json=raw_json,
                xero_archived=(contact_status == "ARCHIVED"),
                xero_merged_into_id=merged_to_contact_id,
            )
            set_client_fields(client, new_from_xero=True)
            logger.info(
                f"New client added: {client.name} "
                f"updated_at={client.xero_last_modified} "
                f"status={contact_status}"
            )

        if sync_back_to_xero and not client.xero_archived:
            sync_client_to_xero(client)
        client_instances.append(client)
    
    # Second pass: resolve merge references
    for client in client_instances:
        if client.xero_merged_into_id and not client.merged_into:
            # Find the client this was merged into
            merged_into_client = Client.objects.filter(
                xero_contact_id=client.xero_merged_into_id
            ).first()
            
            if merged_into_client:
                client.merged_into = merged_into_client
                client.save()
                logger.info(
                    f"Resolved merge: {client.name} -> {merged_into_client.name}"
                )
            else:
                logger.warning(
                    f"Could not find merged client with Xero ID {client.xero_merged_into_id}"
                )

    return client_instances


def sync_accounts(xero_accounts):
    """Sync Xero accounts."""
    logger.debug(f"sync_accounts received: {xero_accounts}")
    if xero_accounts is None:
        logger.error("xero_accounts is None - API call likely failed")
        raise ValueError("xero_accounts is None - API call likely failed")

    # Get all current Xero account IDs from the API response
    current_xero_ids = {getattr(account, "account_id") for account in xero_accounts}

    for account_data in xero_accounts:
        xero_account_id = getattr(account_data, "account_id")
        account_code = getattr(account_data, "code")
        account_name = getattr(account_data, "name")
        account_type = getattr(account_data, "type")
        tax_type = getattr(account_data, "tax_type")
        description = getattr(account_data, "description", None)
        enable_payments = getattr(account_data, "enable_payments_to_account", False)
        xero_last_modified = getattr(account_data, "_updated_date_utc")

        raw_json = serialise_xero_object(account_data)

        account, created = XeroAccount.objects.update_or_create(
            xero_id=xero_account_id,
            defaults={
                "account_code": account_code,
                "account_name": account_name,
                "description": description,
                "account_type": account_type,
                "tax_type": tax_type,
                "enable_payments": enable_payments,
                "xero_last_modified": xero_last_modified,
                "xero_last_synced": timezone.now(),
                "raw_json": raw_json,
            },
        )

        if created:
            logger.info(
                f"New account added: {account.account_name} ({account.account_code})"
            )
        else:
            logger.info(
                f"Updated account: {account.account_name} ({account.account_code})"
            )


def sync_quotes(quotes):
    """
    Sync Quotes fetched from Xero API.
    """
    for quote_data in quotes:
        xero_id = getattr(quote_data, "quote_id")

        # Retrieve the client for the quote
        client = get_or_fetch_client_by_contact_id(
            quote_data.contact.contact_id, f"quote {xero_id}"
        )

        # Serialize the quote data first
        raw_json = serialise_xero_object(quote_data)

        # Extract status - should always be a dict with _value_ from Xero API
        status_data = raw_json.get("_status")
        if not isinstance(status_data, dict) or "_value_" not in status_data:
            logger.error(
                f"Invalid status data structure from Xero for quote {xero_id}: {status_data}"
            )
            raise ValueError(
                f"Quote {xero_id} has invalid status structure from Xero API"
            )

        status = status_data["_value_"]

        quote, created = Quote.objects.update_or_create(
            xero_id=xero_id,
            defaults={
                "client": client,
                "date": raw_json.get("_date"),
                "status": status,
                "total_excl_tax": Decimal(str(raw_json.get("_sub_total", "0"))),
                "total_incl_tax": Decimal(str(raw_json.get("_total", "0"))),
                "xero_last_modified": raw_json.get("_updated_date_utc"),
                "xero_last_synced": timezone.now(),
                "online_url": f"https://go.xero.com/app/quotes/edit/{xero_id}",
                "raw_json": raw_json,
            },
        )

        logger.info(
            f"{'New' if created else 'Updated'} quote: {quote.xero_id} for client {client.name}"
        )


def sync_purchase_orders(purchase_orders):
    """
    Sync Purchase Orders fetched from Xero API.
    """
    for po_data in purchase_orders:
        xero_id = getattr(po_data, "purchase_order_id")

        # Retrieve the supplier for the purchase order
        client = get_or_fetch_client_by_contact_id(
            po_data.contact.contact_id, po_data.purchase_order_number
        )

        # Serialize and clean the JSON received from the API
        raw_json = serialise_xero_object(po_data)

        # Retrieve or create the purchase order
        try:
            purchase_order = PurchaseOrder.objects.get(xero_id=xero_id)
            created = False
        except PurchaseOrder.DoesNotExist:
            purchase_order = PurchaseOrder(xero_id=xero_id, supplier=client)
            created = True

        # Update fields from Xero data
        purchase_order.po_number = po_data.purchase_order_number
        purchase_order.order_date = po_data.date
        purchase_order.expected_delivery = po_data.delivery_date

        # Set Xero sync fields
        purchase_order.xero_last_modified = raw_json.get("_updated_date_utc")
        purchase_order.xero_last_synced = timezone.now()

        # Map Xero status to our status
        xero_status = po_data.status
        if xero_status == "DRAFT":
            purchase_order.status = "draft"
        elif xero_status == "SUBMITTED":
            purchase_order.status = "submitted"
        elif xero_status == "AUTHORISED":
            purchase_order.status = "submitted"
        elif xero_status == "BILLED":
            purchase_order.status = "fully_received"
        elif xero_status == "DELETED":
            purchase_order.status = "void"
        else:
            purchase_order.status = "draft"  # Default

        purchase_order.save()

        # Process line items
        if hasattr(po_data, "line_items") and po_data.line_items:
            for line_item in po_data.line_items:
                # Create or update line item
                po_line, line_created = PurchaseOrderLine.objects.update_or_create(
                    purchase_order=purchase_order,
                    supplier_item_code=line_item.item_code or "",
                    description=line_item.description,
                    defaults={
                        "quantity": line_item.quantity,
                        "unit_cost": line_item.unit_amount,
                    },
                )

                if line_created:
                    logger.info(
                        f"Created line item for PO {purchase_order.po_number}: {line_item.description}"
                    )
                else:
                    logger.info(
                        f"Updated line item for PO {purchase_order.po_number}: {line_item.description}"
                    )

        if created:
            logger.info(f"New purchase order added: {purchase_order.po_number}")
        else:
            logger.info(f"Updated purchase order: {purchase_order.po_number}")


def sync_client_to_xero(client):
    """
    Sync a client from the local database to Xero - either create a new one or update an existing one.
    """
    # Step 1: Validate client data before attempting to sync
    if not client.validate_for_xero():
        logger.error(
            f"Client {client.id} failed validation and will not be synced to Xero."
        )
        return False  # Exit early if validation fails

    xero_tenant_id = get_tenant_id()  # Fetch Xero tenant ID
    accounting_api = AccountingApi(api_client)  # Initialize the Accounting API for Xero

    # Step 2: Log sync attempt
    logger.info(f"Attempting to sync client {client.name} with Xero.")

    # Step 3: Prepare client data for Xero using the model method
    contact_data = client.get_client_for_xero()
    if not contact_data:
        logger.error(
            f"Client {client.id} failed validation and will not be synced to Xero."
        )
        return False  # Exit early if validation fails

    # Step 4: Create or update the client in Xero
    # Add a small delay before making the API call to avoid rate limits
    time.sleep(1)

    try:
        if client.xero_contact_id:
            # Update existing contact
            contact_data["ContactID"] = client.xero_contact_id
            response = accounting_api.update_contact(
                xero_tenant_id,
                contact_id=client.xero_contact_id,
                contacts={"contacts": [contact_data]},
            )
            logger.info(f"Updated existing client {client.name} in Xero.")
        else:
            # Create new contact
            response = accounting_api.create_contacts(
                xero_tenant_id, contacts={"contacts": [contact_data]}
            )
            # Save the new Xero ContactID to the local database
            new_contact_id = response.contacts[0].contact_id
            client.xero_contact_id = new_contact_id
            client.save()
            logger.info(
                f"Created new client {client.name} in Xero with ID {new_contact_id}."
            )

        return response.contacts if response.contacts else []
    except RateLimitException as e:
        # Use the apply_rate_limit_delay function to handle rate limiting
        logger.warning(
            f"Rate limit hit when syncing client {client.name}. Applying dynamic delay."
        )
        apply_rate_limit_delay(e.response_headers)
        # Re-raise the exception to be handled by the outer function
        raise
    except Exception as e:
        logger.error(f"Failed to sync client {client.name} to Xero: {str(e)}")
        raise


def single_sync_client(
    client_identifier=None, xero_contact_id=None, client_name=None, delete_local=False
):
    """
    Sync a single client from Xero to the app. Supports lookup by internal ID, Xero ID, or client name.
    Optionally deletes the local client before syncing from Xero if `delete_local` is set to True.
    """
    # Step 1: Initialize APIs
    xero_tenant_id = get_tenant_id()
    accounting_api = AccountingApi(api_client)

    # Step 2: Get the client
    try:
        # Fetch by internal ID if provided
        if client_identifier:
            client = Client.objects.get(id=client_identifier)
        # Fetch by Xero contact ID if provided
        elif xero_contact_id:
            client = Client.objects.get(xero_contact_id=xero_contact_id)
        # Fetch by client name if provided
        elif client_name:
            clients = Client.objects.filter(name=client_name)
            if clients.count() > 1:
                raise MultipleObjectsReturned(
                    f"Multiple clients found for name {client_name}. "
                    "Please refine the search."
                )
            elif clients.count() == 1:
                client = clients.first()
            else:
                raise ObjectDoesNotExist(f"No client found for name {client_name}.")
        else:
            raise ObjectDoesNotExist(
                "No valid client found with the given identifiers."
            )

        logger.info(f"Attempting to sync client {client.name} with Xero.")
    except (ObjectDoesNotExist, MultipleObjectsReturned) as e:
        logger.error(str(e))
        raise

    # Step 3: Optionally delete the client from the local database if delete_local is True
    if delete_local:
        try:
            with transaction.atomic():
                client.delete()
                logger.info(
                    f"Client {client_name or client_identifier} deleted from the database."
                )
        except Client.DoesNotExist:
            logger.info(
                f"Client {client_name or client_identifier} does not exist in the database."
            )

    # Step 4: Fetch the client from Xero
    response = accounting_api.get_contacts(
        xero_tenant_id,
        i_ds=[xero_contact_id] if xero_contact_id else None,
        where=(
            f'Name=="{client_name}"' if client_name and not xero_contact_id else None
        ),
        include_archived=True,
    )

    contacts = response.contacts if response.contacts else []
    logger.info(contacts)

    if not contacts:
        logger.error(f"Client {client_name or client_identifier} not found in Xero.")
        raise ObjectDoesNotExist(
            f"Client {client_name or client_identifier} not found in Xero."
        )

    xero_client = contacts[0]  # Assuming the first match

    # Step 5: Sync the client back into the database
    sync_clients([xero_client])  # Call your existing sync function for clients
    logger.info(
        f"Successfully synced client {client_name or client_identifier} back into the database."
    )


def single_sync_invoice(
    invoice_identifier=None, xero_invoice_id=None, invoice_number=None
):
    """
    Sync a single invoice from Xero to the app.
    """
    # Step 1: Initialize APIs
    xero_tenant_id = get_tenant_id()
    accounting_api = AccountingApi(api_client)

    # Step 2: Get the invoice
    try:
        # Fetch by internal ID if provided
        if invoice_identifier:
            invoice = Invoice.objects.get(id=invoice_identifier)
        # Fetch by Xero invoice ID if provided
        elif xero_invoice_id:
            invoice = Invoice.objects.get(xero_invoice_id=xero_invoice_id)
        # Fetch by invoice number if provided
        elif invoice_number:
            invoices = Invoice.objects.filter(number=invoice_number)
            if invoices.count() > 1:
                raise MultipleObjectsReturned(
                    f"Multiple invoices found for number {invoice_number}. "
                    "Please refine the search."
                )
            elif invoices.count() == 1:
                invoice = invoices.first()
            else:
                raise ObjectDoesNotExist(
                    f"No invoice found for number {invoice_number}."
                )
        else:
            raise ObjectDoesNotExist(
                "No valid invoice found with the given identifiers."
            )

        logger.info(f"Attempting to sync invoice {invoice.number} with Xero.")
    except (ObjectDoesNotExist, MultipleObjectsReturned) as e:
        logger.error(str(e))
        raise

    # Step 3: Delete the invoice from the local database
    try:
        with transaction.atomic():
            invoice.delete()
            logger.info(f"Invoice {invoice_number} deleted from the database.")
    except Invoice.DoesNotExist:
        logger.info(f"Invoice {invoice_number} does not exist in the database.")

    # Step 4: Fetch the invoice from Xero
    response = accounting_api.get_invoices(
        xero_tenant_id,
        invoice_numbers=[invoice_number],
        # summary_only=False  # If we have < 100 invoices then it syncs enough detail
    )

    invoices = response.invoices if response.invoices else []
    logging.info(invoices)

    if not invoices:
        logger.error(f"Invoice {invoice_number} not found in Xero.")
        raise ObjectDoesNotExist(f"Invoice {invoice_number} not found in Xero.")

    # Step 5: Sync the invoice back into the database
    sync_invoices(invoices)  # Call your existing sync function
    logger.info(f"Successfully synced invoice {invoice_number} back into the database.")


def sync_xero_clients_only():
    """Sync only client data from Xero."""
    accounting_api = AccountingApi(api_client)
    our_latest_contact = get_last_modified_time(Client)

    yield from sync_xero_data(
        xero_entity_type="contacts",
        our_entity_type="contacts",
        xero_api_fetch_function=accounting_api.get_contacts,
        sync_function=lambda contacts: sync_clients(contacts, sync_back_to_xero=False),
        last_modified_time=our_latest_contact,
        additional_params={"include_archived": True},
        pagination_mode="page",
    )


def _sync_all_xero_data(use_latest_timestamps=True, days_back=30, entities=None):
    """
    Internal function to sync all Xero data.
    Args:
        use_latest_timestamps: If True, use latest modification times. If False, use days_back.
        days_back: Number of days to look back when use_latest_timestamps is False.
        entities: List of entities to sync. If None, sync all. Options: 
                 ['contacts', 'invoices', 'bills', 'quotes', 'accounts', 'journals', 'purchase_orders', 'credit_notes', 'stock']
    """
    token = get_token()
    if not token:
        logger.warning("No valid Xero token found")

    accounting_api = AccountingApi(api_client)
    logger.info("Created accounting_api")

    # Determine timestamps based on sync type
    if use_latest_timestamps:
        # Use latest timestamps from our database for normal sync
        logger.info("Performing normal sync using latest timestamps from database.")
        timestamps = {
            "contact": get_last_modified_time(Client),
            "invoice": get_last_modified_time(Invoice),
            "bill": get_last_modified_time(Bill),
            "credit_note": get_last_modified_time(CreditNote),
            "account": get_last_modified_time(XeroAccount),
            "journal": get_last_modified_time(XeroJournal),
            "quote": get_last_modified_time(Quote),
            "purchase_order": get_last_modified_time(PurchaseOrder),
            "stock": get_last_modified_time(Stock),  # Add for Items
        }
    else:
        # Use fixed timestamp from days_back (covers both regular deep syncs, and the initial sync)
        older_time = (timezone.now() - timedelta(days=days_back)).isoformat()
        logger.info(
            f"Performing deep sync using fixed timestamp going back {days_back} days: {older_time}"
        )
        timestamps = {
            "contact": older_time,
            "invoice": older_time,
            "bill": older_time,
            "credit_note": older_time,
            "account": older_time,            "journal": older_time,
            "quote": older_time,
            "purchase_order": older_time,
            "stock": older_time,
        }

    # If entities is None, sync all. Otherwise only sync specified entities.
    if entities is None:
        entities = ['accounts', 'contacts', 'invoices', 'bills', 'quotes', 'credit_notes', 'purchase_orders', 'stock', 'journals']

    logger.info(f"Starting sync for entities: {entities}")

<<<<<<< HEAD
    if 'accounts' in entities:
        yield from sync_xero_data(
            xero_entity_type="accounts",
            our_entity_type="accounts",
            xero_api_fetch_function=accounting_api.get_accounts,
            sync_function=sync_accounts,
            last_modified_time=timestamps["account"],
            pagination_mode="single",
        )
=======
    yield from sync_xero_data(
        xero_entity_type="contacts",
        our_entity_type="contacts",
        xero_api_fetch_function=accounting_api.get_contacts,
        sync_function=lambda contacts: sync_clients(contacts, sync_back_to_xero=False),
        last_modified_time=timestamps["contact"],
        pagination_mode="page",
    )
>>>>>>> 85fc0ee4

    if 'contacts' in entities:
        yield from sync_xero_data(
            xero_entity_type="contacts",
            our_entity_type="contacts",
            xero_api_fetch_function=accounting_api.get_contacts,
            sync_function=sync_clients,
            last_modified_time=timestamps["contact"],
            additional_params={"include_archived": True},
            pagination_mode="page",
        )

    if 'invoices' in entities:
        yield from sync_xero_data(
            xero_entity_type="invoices",
            our_entity_type="invoices",
            xero_api_fetch_function=accounting_api.get_invoices,
            sync_function=sync_invoices,
            last_modified_time=timestamps["invoice"],
            additional_params={"where": 'Type=="ACCREC"'},
            pagination_mode="page",
        )

    if 'bills' in entities:
        yield from sync_xero_data(
            xero_entity_type="invoices",  # Note: Still "invoices" in Xero
            our_entity_type="bills",  # But "bills" in our system
            xero_api_fetch_function=accounting_api.get_invoices,
            sync_function=sync_bills,
            last_modified_time=timestamps["bill"],
            additional_params={"where": 'Type=="ACCPAY"'},
            pagination_mode="page",
        )

    if 'quotes' in entities:
        yield from sync_xero_data(
            xero_entity_type="quotes",
            our_entity_type="quotes",
            xero_api_fetch_function=accounting_api.get_quotes,
            sync_function=sync_quotes,
            last_modified_time=timestamps["quote"],
            pagination_mode="single",
        )

    if 'credit_notes' in entities:
        yield from sync_xero_data(
            xero_entity_type="credit_notes",
            our_entity_type="credit_notes",
            xero_api_fetch_function=accounting_api.get_credit_notes,
            sync_function=sync_credit_notes,
            last_modified_time=timestamps["credit_note"],
            pagination_mode="page",
        )

    if 'purchase_orders' in entities:
        yield from sync_xero_data(
            xero_entity_type="purchase_orders",
            our_entity_type="purchase_orders",
            xero_api_fetch_function=accounting_api.get_purchase_orders,
            sync_function=sync_purchase_orders,
            last_modified_time=timestamps["purchase_order"],
            pagination_mode="page",
        )

    if 'stock' in entities:
        yield from sync_xero_data(
            xero_entity_type="items",
            our_entity_type="stock",
            xero_api_fetch_function=get_xero_items,
            sync_function=sync_items,
            last_modified_time=timestamps["stock"],
            pagination_mode="single",
        )

    if 'journals' in entities:
        yield from sync_xero_data(
            xero_entity_type="journals",
            our_entity_type="journals",
            xero_api_fetch_function=accounting_api.get_journals,
            sync_function=sync_journals,
            last_modified_time=timestamps["journal"],
            pagination_mode="offset",
        )


def one_way_sync_all_xero_data(entities=None):
    """Sync all Xero data using latest modification times."""
    yield from _sync_all_xero_data(use_latest_timestamps=True, entities=entities)


def deep_sync_xero_data(days_back=30, entities=None):
    """
    Sync all Xero data using a longer time window (days_back).
    Args:
        days_back: Number of days to look back for changes.
        entities: List of entities to sync. If None, sync all.
    """
    logger.info(f"Starting deep sync looking back {days_back} days")
    yield {
        "datetime": timezone.now().isoformat(),
        "entity": "sync",
        "severity": "info",
        "message": f"Starting deep sync looking back {days_back} days",
        "progress": None,
    }
    yield from _sync_all_xero_data(use_latest_timestamps=False, days_back=days_back, entities=entities)


def synchronise_xero_data(delay_between_requests=1):
    """Bidirectional sync with Xero - pushes changes TO Xero, then pulls FROM Xero"""
    if not cache.add("xero_sync_lock", True, timeout=(60 * 60 * 4)):  # 4 hours
        logger.info("Skipping sync - another sync is running")
        yield {
            "datetime": timezone.now().isoformat(),
            "entity": "sync",
            "severity": "warning",
            "message": "Skipping sync - another sync is already running",
            "progress": None,
        }
        return

    logger.info("Starting bi-directional Xero sync")
    yield {
        "datetime": timezone.now().isoformat(),
        "entity": "sync",
        "severity": "info",
        "message": "Starting Xero sync",
        "progress": 0.0,
    }

    try:
        # PUSH changes TO Xero
        # Queue client synchronization
        # enqueue_client_sync_tasks()

        company_defaults = CompanyDefaults.objects.get()
        now = timezone.now()

        # Check if deep sync is needed (not run in last 30 days)
        if (
            not company_defaults.last_xero_deep_sync
            or (now - company_defaults.last_xero_deep_sync).days >= 30
        ):
            logger.info("Deep sync needed - looking back 90 days")
            yield {
                "datetime": timezone.now().isoformat(),
                "entity": "sync",
                "severity": "info",
                "message": "Starting deep sync - looking back 90 days",
                "progress": None,
            }
            # Determine if this is the very first sync and set lookback period accordingly
            is_first_sync = company_defaults.last_xero_deep_sync is None
            days_to_sync = (
                5000 if is_first_sync else 90
            )  # ~13 years for first sync, 90 days otherwise
            log_message = f"Starting {'first' if is_first_sync else 'periodic'} deep sync - looking back {days_to_sync} days"
            logger.info(log_message)
            # Update the yielded message as well
            yield {
                "datetime": timezone.now().isoformat(),
                "entity": "sync",
                "severity": "info",
                "message": log_message,  # Use the dynamic log message
                "progress": None,
            }
            # Pass the calculated days_back, remove is_first_sync flag
            yield from deep_sync_xero_data(days_back=days_to_sync)
            company_defaults.last_xero_deep_sync = now
            company_defaults.save()
            logger.info("Deep sync completed")

        # PULL changes FROM Xero using existing sync
        yield {
            "datetime": timezone.now().isoformat(),
            "entity": "sync",
            "severity": "info",
            "message": "Starting normal sync",
            "progress": None,
        }
        yield from one_way_sync_all_xero_data()

        # Log sync time
        company_defaults.last_xero_sync = now
        company_defaults.save()

        logger.info("Completed bi-directional Xero sync")
        yield {
            "datetime": timezone.now().isoformat(),
            "entity": "sync",
            "severity": "info",
            "message": "Completed Xero sync",
            "progress": 1.0,
        }
    except Exception as e:
        logger.error(f"Error during Xero sync: {str(e)}")
        yield {
            "datetime": timezone.now().isoformat(),
            "entity": "sync",
            "severity": "error",
            "message": f"Error during sync: {str(e)}",
            "progress": None,
        }
        raise
    finally:
        cache.delete("xero_sync_lock")


def delete_client_from_xero(client):
    """
    Delete a client from Xero.
    """
    if not client.xero_contact_id:
        logger.info(
            f"Client {client.name} has no Xero contact ID - skipping Xero deletion"
        )
        return True

    xero_tenant_id = get_tenant_id()
    accounting_api = AccountingApi(api_client)

    accounting_api.delete_contact(xero_tenant_id, client.xero_contact_id)
    logger.info(f"Successfully deleted client {client.name} from Xero")
    return True


def archive_clients_in_xero(clients, batch_size=50):
    """
    Archive multiple clients in Xero in batches.
    Returns a tuple of (success_count, error_count).
    """
    if not clients:
        return 0, 0

    xero_tenant_id = get_tenant_id()
    accounting_api = AccountingApi(api_client)
    success_count = 0
    error_count = 0

    # Process in batches to avoid rate limits
    for i in range(0, len(clients), batch_size):
        batch = clients[i : i + batch_size]
        contacts_data = {
            "contacts": [
                {"ContactID": client.xero_contact_id, "ContactStatus": "ARCHIVED"}
                for client in batch
                if client.xero_contact_id
            ]
        }

        if not contacts_data["contacts"]:
            continue

        try:
            accounting_api.update_or_create_contacts(
                xero_tenant_id, contacts=contacts_data
            )
            success_count += len(contacts_data["contacts"])

            # Add a small delay between batches to avoid rate limits
            if i + batch_size < len(clients):
                time.sleep(0.5)

        except Exception as e:
            logger.error(f"Failed to archive batch of clients in Xero: {str(e)}")
            error_count += len(contacts_data["contacts"])

    return success_count, error_count


def delete_clients_from_xero(clients):
    """
    Delete multiple clients from Xero.
    Returns a tuple of (success_count, error_count).
    """
    if not clients:
        return 0, 0

    xero_tenant_id = get_tenant_id()
    accounting_api = AccountingApi(api_client)
    success_count = 0
    error_count = 0

    for client in clients:
        if not client.xero_contact_id:
            logger.info(
                f"Client {client.name} has no Xero contact ID - skipping Xero deletion"
            )
            continue

        try:
            accounting_api.delete_contact(xero_tenant_id, client.xero_contact_id)
            success_count += 1
            logger.info(f"Successfully deleted client {client.name} from Xero")

            # Add a small delay between deletions to avoid rate limits
            time.sleep(1)

        except Exception as e:
            error_count += 1
            logger.error(f"Failed to delete client {client.name} from Xero: {str(e)}")

    return success_count, error_count<|MERGE_RESOLUTION|>--- conflicted
+++ resolved
@@ -1272,7 +1272,6 @@
 
     logger.info(f"Starting sync for entities: {entities}")
 
-<<<<<<< HEAD
     if 'accounts' in entities:
         yield from sync_xero_data(
             xero_entity_type="accounts",
@@ -1282,16 +1281,6 @@
             last_modified_time=timestamps["account"],
             pagination_mode="single",
         )
-=======
-    yield from sync_xero_data(
-        xero_entity_type="contacts",
-        our_entity_type="contacts",
-        xero_api_fetch_function=accounting_api.get_contacts,
-        sync_function=lambda contacts: sync_clients(contacts, sync_back_to_xero=False),
-        last_modified_time=timestamps["contact"],
-        pagination_mode="page",
-    )
->>>>>>> 85fc0ee4
 
     if 'contacts' in entities:
         yield from sync_xero_data(
