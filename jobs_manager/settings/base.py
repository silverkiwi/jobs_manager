--- conflicted
+++ resolved
@@ -34,10 +34,7 @@
     "timesheet",
     "job",
     "quoting",
-<<<<<<< HEAD
-    "client"
-=======
->>>>>>> fb5c7a52
+    "client",
 ]
 
 CRISPY_TEMPLATE_PACK = "bootstrap5"
