--- conflicted
+++ resolved
@@ -34,10 +34,7 @@
     "timesheet",
     "job",
     "quoting",
-<<<<<<< HEAD
-=======
     "client",
->>>>>>> d3e16f78
 ]
 
 CRISPY_TEMPLATE_PACK = "bootstrap5"
